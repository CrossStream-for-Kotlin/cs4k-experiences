import org.jetbrains.kotlin.gradle.tasks.KotlinCompile

plugins {
    id("org.springframework.boot") version "3.1.4"
    id("io.spring.dependency-management") version "1.1.3"
    id("org.jlleitschuh.gradle.ktlint") version "11.6.0"
    kotlin("jvm") version "1.8.22"
    kotlin("plugin.spring") version "1.8.22"
}

group = "pt.isel.ps"
version = "0.0.1-SNAPSHOT"

java {
    sourceCompatibility = JavaVersion.VERSION_17
}

repositories {
    mavenCentral()
}

dependencies {
    // For coroutines
    implementation("org.jetbrains.kotlinx:kotlinx-coroutines-core:1.6.4")
    implementation("org.jetbrains.kotlinx:kotlinx-coroutines-reactive:1.6.4")

    // For Spring and JSON
    implementation("org.springframework.boot:spring-boot-starter-web")
    // see 'https://github.com/spring-projects/spring-framework/issues/31140'
    implementation("org.apache.tomcat.embed:tomcat-embed-core:10.1.17")
    implementation("org.apache.tomcat.embed:tomcat-embed-websocket:10.1.17")
    implementation("org.apache.tomcat.embed:tomcat-embed-el:10.1.17")
    implementation("com.fasterxml.jackson.module:jackson-module-kotlin")
    implementation("org.jetbrains.kotlin:kotlin-reflect")

    // For Postgresql
    implementation("org.postgresql:postgresql:42.7.0")

    // For RabbitMQ
    implementation("com.rabbitmq:amqp-client:5.21.0")

    // For Redis
    implementation("redis.clients:jedis:5.1.0")
    implementation("io.lettuce:lettuce-core:6.3.2.RELEASE")

    // For automated tests
    testImplementation("org.springframework.boot:spring-boot-starter-test")
    testImplementation("org.springframework.boot:spring-boot-starter-webflux") // To use WebTestClient on tests
    testImplementation(kotlin("test"))

    // For HikariCP
    implementation("com.zaxxer:HikariCP:5.1.0")
}

tasks.withType<KotlinCompile> {
    kotlinOptions {
        freeCompilerArgs += "-Xjsr305=strict"
        jvmTarget = "17"
    }
}

tasks.withType<Test> {
    useJUnitPlatform()
}

tasks.named("check") {
    dependsOn("dbTestsWait")
    finalizedBy("dbTestsDown")
}

/**
 * PostgreSQl DB related tasks.
 */
task<Exec>("postgresUp") {
    commandLine("docker-compose", "-f", "../docker-compose-prototype-option1.yaml", "up", "-d", "--build", "postgres")
}

task<Exec>("postgresWait") {
    commandLine("docker", "exec", "postgres", "/app/bin/wait-for-postgres.sh", "localhost")
    dependsOn("postgresUp")
}

task<Exec>("postgresDown") {
    commandLine("docker-compose", "-f", "../docker-compose-prototype-option1.yaml", "down")
}

/**
 * Redis related tasks
 */
task<Exec>("redisUp") {
    commandLine(
        "docker-compose",
        "-f",
        "../docker-compose-prototype-option2-redis.yaml",
        "up",
        "-d",
        "--build",
        "redis"
    )
}

task<Exec>("redisDown") {
    commandLine("docker-compose", "-f", "../docker-compose-prototype-option2-redis.yaml", "down")
}

/**
 * RabbitMQ related tasks
 */
task<Exec>("rabbitUp") {
    commandLine(
        "docker-compose",
        "-f",
        "../docker-compose-prototype-option2-rabbit.yaml",
        "up",
        "-d",
        "--build",
        "rabbit-mq"
    )
}

task<Exec>("rabbitClusterUp") {
<<<<<<< HEAD
    val command = arrayOf("docker-compose", "up", "-d", "--build")
    val services = command + arrayOf("rabbit-mq1", "rabbit-mq2", "rabbit-mq3", "rabbit-mq4", "rabbit-mq5", "rabbit-mq6")
=======
    val command =
        arrayOf("docker-compose", "-f", "../docker-compose-prototype-option2-rabbit.yaml", "up", "-d", "--build")
    val services = command + arrayOf("rabbit-mq1", "rabbit-mq2", "rabbit-mq3")
>>>>>>> b9b6538d
    commandLine(*services)
}

task<Exec>("rabbitDown") {
    commandLine("docker-compose", "-f", "../docker-compose-prototype-option2-rabbit.yaml", "down")
}

/**
 * Prototype related tasks
 */
task<Copy>("extractUberJar") {
    dependsOn("assemble")
    // opens the JAR containing everything...
    from(zipTree("$buildDir/libs/app-$version.jar"))
    // ... into the 'build/dependency' folder
    into("build/dependency")
}

// Option 1

task<Exec>("prototypeOption1ComposeUp") {
    commandLine(
        "docker-compose",
        "-f",
        "../docker-compose-prototype-option1.yaml",
        "up",
        "--build",
        "--force-recreate",
        "--scale",
        "spring-service=3"
    )
    dependsOn("extractUberJar")
}

task<Exec>("prototypeOption1ComposeDown") {
    commandLine("docker-compose", "-f", "../docker-compose-prototype-option1.yaml", "down")
}

// Option 2

task<Exec>("prototypeOption2RedisComposeUp") {
    commandLine(
        "docker-compose",
        "-f",
        "../docker-compose-prototype-option2-redis.yaml",
        "up",
        "--build",
        "--force-recreate",
        "--scale",
        "spring-service=3"
    )
    dependsOn("extractUberJar")
}

task<Exec>("prototypeOption2RedisComposeDown") {
    commandLine("docker-compose", "-f", "../docker-compose-prototype-option2-redis.yaml", "down")
}

// Option 3

task<Exec>("prototypeOption3ComposeUp") {
    commandLine(
        "docker-compose",
        "-f",
        "../docker-compose-prototype-option3.yaml",
        "up",
        "--build",
        "--force-recreate",
        "--scale",
        "spring-service=3"
    )
    dependsOn("extractUberJar")
}

task<Exec>("prototypeOption3ComposeDown") {
    commandLine("docker-compose", "-f", "../docker-compose-prototype-option3.yaml", "down")
}<|MERGE_RESOLUTION|>--- conflicted
+++ resolved
@@ -119,14 +119,9 @@
 }
 
 task<Exec>("rabbitClusterUp") {
-<<<<<<< HEAD
-    val command = arrayOf("docker-compose", "up", "-d", "--build")
-    val services = command + arrayOf("rabbit-mq1", "rabbit-mq2", "rabbit-mq3", "rabbit-mq4", "rabbit-mq5", "rabbit-mq6")
-=======
     val command =
         arrayOf("docker-compose", "-f", "../docker-compose-prototype-option2-rabbit.yaml", "up", "-d", "--build")
     val services = command + arrayOf("rabbit-mq1", "rabbit-mq2", "rabbit-mq3")
->>>>>>> b9b6538d
     commandLine(*services)
 }
 
