--- conflicted
+++ resolved
@@ -587,8 +587,6 @@
         if (errors.isNotEmpty()) throw errors.peek()
     }
 
-<<<<<<< HEAD
-=======
     @RepeatedTest(5)
     fun `consecutive subscription and unSubscriptions while periodic publication of a message`() {
         // Arrange
@@ -718,7 +716,6 @@
         if (failures.isNotEmpty()) throw failures.peek()
         if (errors.isNotEmpty()) throw errors.peek()
     }
->>>>>>> 18206f74
 
     @Test
     fun `cannot invoke method shutdown twice`() {
