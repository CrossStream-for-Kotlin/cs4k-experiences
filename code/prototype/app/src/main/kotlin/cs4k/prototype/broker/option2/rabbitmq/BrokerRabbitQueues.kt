--- conflicted
+++ resolved
@@ -11,6 +11,7 @@
 import cs4k.prototype.broker.common.BrokerException.*
 import cs4k.prototype.broker.common.AssociatedSubscribers
 import cs4k.prototype.broker.common.BrokerSerializer
+import cs4k.prototype.broker.common.BrokerSerializer
 import cs4k.prototype.broker.common.Event
 import cs4k.prototype.broker.common.RetryExecutor
 import cs4k.prototype.broker.common.Subscriber
@@ -45,6 +46,7 @@
     // Channel pool
     private val consumerChannelPool = ChannelPool(connectionFactory.newConnection())
     private val publisherChannelPool = ChannelPool(connectionFactory.newConnection())
+
 
 
     // Storage of most recent events sent by other brokers and set by this broker.
@@ -213,7 +215,16 @@
     // Flag that indicates if broker is gracefully shutting down.
     private val isShutdown = AtomicBoolean(false)
 
-    override fun subscribe(topic: String, handler: (event: Event) -> Unit): () -> Unit {
+    /**
+     * Subscribe to a topic.
+     *
+     * @param topic The topic name.
+     * @param handler The handler to be called when there is a new event.
+     * @return The callback to be called when unsubscribing.
+     * @throws BrokerTurnOffException If the broker is turned off.
+     * @throws BrokerLostConnectionException If the broker lost connection to the database.
+     */
+    fun subscribe(topic: String, handler: (event: Event) -> Unit): () -> Unit {
         if (isShutdown.get()) throw BrokerTurnOffException("Cannot invoke ${::subscribe.name}.")
 
         val subscriber = Subscriber(UUID.randomUUID(), handler)
@@ -240,38 +251,38 @@
         consumerChannelPool.stopUsingChannel(channel)
     }
 
-<<<<<<< HEAD
     /**
      * Get the last event received in a topic.
      */
-=======
-
-
->>>>>>> 81f1b0d4
     private fun getLastEvent(topic: String): Event? {
         val event = latestTopicEvents.getLatestEvent(topic)
         logger.info("last event received -> {}, Received in broker {} ", event, brokerNumber)
         return event
     }
 
-    override fun publish(topic: String, message: String, isLastMessage: Boolean) {
+    /**
+     * Publish a message to a topic.
+     *
+     * @param topic The topic name.
+     * @param message The message to send.
+     * @param isLastMessage Indicates if the message is the last one.
+     * @throws BrokerTurnOffException If the broker is turned off.
+     * @throws BrokerLostConnectionException If the broker lost connection to the database.
+     */
+   override fun publish(topic: String, message: String, isLastMessage: Boolean = false) {
         if (isShutdown.get()) throw BrokerTurnOffException("Cannot invoke ${::subscribe.name}.")
         logger.info("publishing message to topic '{} with message {} in broker {}'", topic, message, brokerNumber)
         bindTopicToQueue(topic)
         notify(topic, message, isLastMessage)
     }
 
-<<<<<<< HEAD
     /**
      * Shutdown the broker.
      * Closes all channels and connections.
      * @throws BrokerTurnOffException If the broker is turned off.
      * @throws BrokerLostConnectionException If the broker lost connection to the database.
      */
-    fun shutdown() {
-=======
     override fun shutdown() {
->>>>>>> 81f1b0d4
         logger.info("Shutting down broker")
         if (isShutdown.compareAndSet(false, true)) {
             consumerChannelPool.close()
@@ -282,7 +293,6 @@
     }
 
     private fun requestLatestEvent(topic: String) {
-<<<<<<< HEAD
         try {
             val requestEvent = createAdminEvent(topic)
             val responseChannel = consumerChannelPool.getChannel()
@@ -291,17 +301,6 @@
         } catch (e: Exception) {
             logger.error("Error requesting latest event", e)
         }
-=======
-        val requestEvent = Event(topic, -1, "Request Latest Event", false)
-        val responseChannel = consumerChannelPool.getChannel()
-        responseChannel.confirmSelect()
-        //val qName = responseChannel.queueDeclare().queue
-        responseChannel.basicPublish(broadCastExchange, "", null, BrokerSerializer.serializeEventToJson(requestEvent).toByteArray())
-        //responseChannel.basicConsume(qName, true, consumerTag, ConsumerHandler(responseChannel))
-        responseChannel.waitForConfirms()
-        //responseChannel.queueDelete(qName)
-        consumerChannelPool.stopUsingChannel(responseChannel)
->>>>>>> 81f1b0d4
     }
 
     /**
@@ -361,7 +360,6 @@
      */
     private fun notify(topic: String, message: String, isLastMessage: Boolean) {
         retryExecutor.execute(exception = { BrokerLostConnectionException() }, action = {
-<<<<<<< HEAD
             try {
                 val channel = publisherChannelPool.getChannel()
                 val id = latestTopicEvents.getNextEventId(topic)
@@ -374,17 +372,6 @@
             } catch (e: Exception) {
                 logger.error("Error publishing message", e)
             }
-=======
-            val channel = publisherChannelPool.getChannel()
-            channel.confirmSelect()
-            val id = latestTopicEvents.getNextEventId(topic)
-            val event = Event(topic, id, message, isLastMessage)
-            latestTopicEvents.setLatestSentEvent(topic, event)
-            channel.basicPublish(broadCastExchange, topic, null, BrokerSerializer.serializeEventToJson(event).toByteArray())
-            logger.info("Message successfully published to topic: $topic with message: $message")
-            channel.waitForConfirms()
-            publisherChannelPool.stopUsingChannel(channel)
->>>>>>> 81f1b0d4
         }, retryCondition)
     }
 
@@ -396,7 +383,6 @@
      */
     private fun notify(event: Event) {
         retryExecutor.execute({ BrokerLostConnectionException() }, {
-<<<<<<< HEAD
             try {
                 val channel = publisherChannelPool.getChannel()
                 //latestTopicEvents.setLatestSentEvent(event.topic, event)
@@ -406,14 +392,6 @@
             } catch (e: Exception) {
                 logger.error("Error publishing message", e)
             }
-=======
-            val channel = publisherChannelPool.getChannel()
-            channel.confirmSelect()
-            latestTopicEvents.setLatestSentEvent(event.topic, event)
-            channel.basicPublish(broadCastExchange, event.topic, null, BrokerSerializer.serializeEventToJson(event).toByteArray())
-            channel.waitForConfirms()
-            publisherChannelPool.stopUsingChannel(channel)
->>>>>>> 81f1b0d4
         }, retryCondition)
     }
 
