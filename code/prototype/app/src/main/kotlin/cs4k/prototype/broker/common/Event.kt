--- conflicted
+++ resolved
@@ -14,14 +14,9 @@
     val topic: String,
     val id: Long,
     val message: String,
-<<<<<<< HEAD
     val isLast: Boolean = false,
     val timestamp: Timestamp = Timestamp(System.currentTimeMillis())
-)
-=======
-    val isLast: Boolean = false
 ) {
-
     /**
      * Represents the events properties.
      *
@@ -33,5 +28,4 @@
         MESSAGE("message"),
         IS_LAST("is_last");
     }
-}
->>>>>>> b9b6538d
+}