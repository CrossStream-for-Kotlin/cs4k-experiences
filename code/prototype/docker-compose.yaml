version: "3.3"

services:
<<<<<<< HEAD
  ##db-tests:
    ##container_name: db-tests
    ##build:
      ##context: .
      ##dockerfile: ./tests/Dockerfile-db-test
    ##environment:
      ##- POSTGRES_USER=dbuser
      ##- POSTGRES_PASSWORD=changeit
      ##- POSTGRES_DB=db
    ##ports:
      ##- 5432:5432
=======
  db-tests:
    container_name: db-tests
    build:
      context: .
      dockerfile: ./tests/Dockerfile-db-test
    environment:
      - POSTGRES_USER=dbuser
      - POSTGRES_PASSWORD=changeit
      - POSTGRES_DB=db
    ports:
      - "5432:5432"
>>>>>>> 272f219d

  spring-service:
    build:
      context: .
      dockerfile: tests/Dockerfile-spring
    depends_on:
     ## - db-tests
      ##rabbit-mq1:
        ##condition: service_healthy
        rabbit-mq:
          condition: service_healthy
    ##  - redis
    command: ["scripts/wait-for-rabbitmq.sh", "rabbit-mq", "5672", "scripts/wait-for-postgres.sh", "localhost"]
    environment:
      PORT: 8080
      DB_URL: "jdbc:postgresql://db-tests:5432/db?user=dbuser&password=changeit"

  nginx:
    container_name: nginx
    build:
      context: .
      dockerfile: tests/Dockerfile-nginx
    ports:
      - "8088:8088"

  # Just a machine running ubuntu, with 'dig' installed so that we can observe the docker compose environment.
  ubuntu:
    container_name: ubuntu
    build:
      context: .
      dockerfile: tests/Dockerfile-ubuntu
    tty: true

  rabbit-mq:
    container_name: rabbit-mq
    build:
      context: .
      dockerfile: ./tests/Dockerfile-rabbit
    ports:
      - "5672:5672"
    environment:
      - RABBITMQ_SERVER_ADDITIONAL_ERL_ARGS=-rabbitmq_stream advertised_host localhost


  rabbit-mq1:
    container_name: rabbit-mq1
    image: rabbitmq:alpine
    hostname: rabbit-mq1
    ports:
      - "5672:5672"
      - "15672:15672"
    environment:
      RABBITMQ_ERLANG_COOKIE: "SWQOKODSQALRPCLNMEQG"
      RABBITMQ_DEFAULT_USER: "user"
      RABBITMQ_DEFAULT_PASS: "password"
    networks:
      - rabbitmq-cluster

  rabbit-mq2:
    container_name: rabbit-mq2
    image: rabbitmq:alpine
    hostname: rabbit-mq2
    ports:
      - "5673:5672"
      - "15673:15672"
    environment:
      RABBITMQ_ERLANG_COOKIE: "SWQOKODSQALRPCLNMEQG"
      RABBITMQ_DEFAULT_USER: "user"
      RABBITMQ_DEFAULT_PASS: "password"
    networks:
      - rabbitmq-cluster
    depends_on:
      - rabbit-mq1

  rabbit-mq3:
    container_name: rabbit-mq3
    image: rabbitmq:alpine
    hostname: rabbit-mq3
    ports:
      - "5674:5672"
      - "15674:15672"
    environment:
      RABBITMQ_ERLANG_COOKIE: "SWQOKODSQALRPCLNMEQG"
      RABBITMQ_DEFAULT_USER: "user"
      RABBITMQ_DEFAULT_PASS: "password"
    networks:
      - rabbitmq-cluster
    depends_on:
      - rabbit-mq1

networks:
  rabbitmq-cluster:
    driver: bridge

  ##rabbit-mq-streams:
   ## container_name: rabbit-mq-streams
    ##build:
     ## context: .
     ## dockerfile: ./tests/Dockerfile-rabbit
    ##ports:
     ## - "5552:5552"
    ##environment:
     ## - RABBITMQ_SERVER_ADDITIONAL_ERL_ARGS=-rabbitmq_stream advertised_host localhost

  ##redis:
    ##image: redis:alpine
    ##ports:
    ##  - "6379:6379"<|MERGE_RESOLUTION|>--- conflicted
+++ resolved
@@ -1,19 +1,6 @@
 version: "3.3"
 
 services:
-<<<<<<< HEAD
-  ##db-tests:
-    ##container_name: db-tests
-    ##build:
-      ##context: .
-      ##dockerfile: ./tests/Dockerfile-db-test
-    ##environment:
-      ##- POSTGRES_USER=dbuser
-      ##- POSTGRES_PASSWORD=changeit
-      ##- POSTGRES_DB=db
-    ##ports:
-      ##- 5432:5432
-=======
   db-tests:
     container_name: db-tests
     build:
@@ -25,20 +12,16 @@
       - POSTGRES_DB=db
     ports:
       - "5432:5432"
->>>>>>> 272f219d
 
   spring-service:
     build:
       context: .
       dockerfile: tests/Dockerfile-spring
     depends_on:
-     ## - db-tests
-      ##rabbit-mq1:
-        ##condition: service_healthy
-        rabbit-mq:
-          condition: service_healthy
-    ##  - redis
-    command: ["scripts/wait-for-rabbitmq.sh", "rabbit-mq", "5672", "scripts/wait-for-postgres.sh", "localhost"]
+      - db-tests
+      - rabbit-mq
+      - redis
+    command: ["scripts/wait-for-rabbitmq.sh", "rabbit-mq", "5672","scripts/wait-for-postgres.sh", "localhost"]
     environment:
       PORT: 8080
       DB_URL: "jdbc:postgresql://db-tests:5432/db?user=dbuser&password=changeit"
